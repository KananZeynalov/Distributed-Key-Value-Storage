package kvstore

import (
	"encoding/json"
	"errors"
	"fmt"
	"os"
	"sync"
	"time"
)

// KVStore represents the in-memory key-value store.
type KVStore struct {
<<<<<<< HEAD
	mu         sync.RWMutex
	data       map[string]string
	name       string
	broker     Broker
	ip_address string
}

// NewKVStore initializes and returns a new KVStore instance.
func NewKVStore(name string, ip_address string, broker Broker) *KVStore {
	return &KVStore{
		data:       make(map[string]string),
		name:       name,
		broker:     broker,
		ip_address: ip_address,
=======
	mu   sync.RWMutex
	data map[string]string
	name string
}

// NewKVStore initializes and returns a new KVStore instance.
func NewKVStore(name string) *KVStore {
	return &KVStore{
		data: make(map[string]string),
		name: name,
>>>>>>> fa19e2ac
	}
}

// Set inserts or updates the value for a given key.
func (s *KVStore) Set(key, value string) {
	s.mu.Lock()
	defer s.mu.Unlock()
	s.data[key] = value
}

// Get retrieves the value associated with the given key.
// Returns an error if the key does not exist.
func (s *KVStore) Get(key string) (string, error) {
	s.mu.RLock()
	defer s.mu.RUnlock()
	val, ok := s.data[key]
	if !ok {
		return "", errors.New("key not found")
	}
	return val, nil
}

// Delete removes the key-value pair associated with the given key.
// Returns an error if the key does not exist.
func (s *KVStore) Delete(key string) error {
	s.mu.Lock()
	defer s.mu.Unlock()
	_, ok := s.data[key]
	if !ok {
		return errors.New("key not found")
	}
	delete(s.data, key)

	return nil
}

// Name returns the name of the KVStore.
func (s *KVStore) Name() string {
	return s.name
}

// PrintData prints the current in-memory data map.
func (s *KVStore) PrintData() {
	s.mu.RLock()
	defer s.mu.RUnlock()
	fmt.Println(s.data)
}

// SaveToDisk saves the in-memory data to a file in JSON format.
func (s *KVStore) SaveToDisk() error {
	s.mu.RLock()
	defer s.mu.RUnlock()

	// Open or create the file for writing
	filename := "./data/kvstore/" + s.name + ".snapshot.json"
	file, err := os.Create(filename)
	if err != nil {
		return fmt.Errorf("failed to create snapshot file: %w", err)
	}
	defer file.Close()

	// Serialize the map to JSON
	encoder := json.NewEncoder(file)
	err = encoder.Encode(s.data)
	if err != nil {
		return fmt.Errorf("failed to encode data to JSON: %w", err)
	}

	fmt.Println("Data successfully saved to disk:", filename)
	return nil
}

// LoadFromDisk loads data from a file into the in-memory key-value store.
func (s *KVStore) LoadFromDisk(filename string) error {
	// Open the snapshot file
	file, err := os.Open(filename)
	if err != nil {
		if os.IsNotExist(err) {
			fmt.Println("Snapshot file does not exist. Starting with an empty store.")
			return nil
		}
		return fmt.Errorf("failed to open snapshot file: %w", err)
	}
	defer file.Close()

	// Deserialize the JSON data into the map
	var data map[string]string
	decoder := json.NewDecoder(file)
	err = decoder.Decode(&data)
	if err != nil {
		return fmt.Errorf("failed to decode JSON data: %w", err)
	}

	// Update the in-memory store
	s.mu.Lock()
	defer s.mu.Unlock()
	s.data = data

	fmt.Println("Data successfully loaded from disk:", filename)
	return nil
}

// StartPeriodicSnapshots starts a goroutine that saves the data to disk periodically.
func (s *KVStore) StartPeriodicSnapshots(interval time.Duration) {
	go func() {
		ticker := time.NewTicker(interval)
		defer ticker.Stop()
		filename := s.name + ".snapshot.json"
		for range ticker.C {
			err := s.SaveToDisk()
			if err != nil {
				fmt.Println("Error during periodic snapshot:", err)
			} else {
				fmt.Println("Periodic snapshot saved to disk:", filename)
			}
		}
	}()
}<|MERGE_RESOLUTION|>--- conflicted
+++ resolved
@@ -11,33 +11,18 @@
 
 // KVStore represents the in-memory key-value store.
 type KVStore struct {
-<<<<<<< HEAD
 	mu         sync.RWMutex
 	data       map[string]string
 	name       string
-	broker     Broker
 	ip_address string
 }
 
 // NewKVStore initializes and returns a new KVStore instance.
-func NewKVStore(name string, ip_address string, broker Broker) *KVStore {
+func NewKVStore(name string, ip_address string) *KVStore {
 	return &KVStore{
 		data:       make(map[string]string),
 		name:       name,
-		broker:     broker,
 		ip_address: ip_address,
-=======
-	mu   sync.RWMutex
-	data map[string]string
-	name string
-}
-
-// NewKVStore initializes and returns a new KVStore instance.
-func NewKVStore(name string) *KVStore {
-	return &KVStore{
-		data: make(map[string]string),
-		name: name,
->>>>>>> fa19e2ac
 	}
 }
 
