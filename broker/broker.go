--- conflicted
+++ resolved
@@ -5,40 +5,40 @@
 	"errors"
 	"fmt"
 	"kv/kvstore"
+	"log"
 	"os"
 	"sync"
 	"time"
-	"log"
 )
 
 // SaveSnapshot saves the current state of the broker to a JSON file.
 func (b *Broker) SaveSnapshot() error {
 	var filePath = "./data/broker/broker_snapshot.json"
 
-	    // Ensure the directory exists
-		dir := "./data/broker"
-		if err := os.MkdirAll(dir, os.ModePerm); err != nil {
-			log.Fatalf("Failed to create directory: %v", err)
-		}
-	
-		// Check if the file exists
-		if _, err := os.Stat(filePath); os.IsNotExist(err) {
-			// File does not exist, create it
-			file, err := os.Create(filePath)
-			if err != nil {
-				log.Fatalf("Failed to create file: %v", err)
-			}
-			defer file.Close()
-			log.Printf("File created: %s", filePath)
-		} else {
-			// File exists, open it
-			file, err := os.Open(filePath)
-			if err != nil {
-				log.Fatalf("Failed to open file: %v", err)
-			}
-			defer file.Close()
-			log.Printf("File opened: %s", filePath)
-		}
+	// Ensure the directory exists
+	dir := "./data/broker"
+	if err := os.MkdirAll(dir, os.ModePerm); err != nil {
+		log.Fatalf("Failed to create directory: %v", err)
+	}
+
+	// Check if the file exists
+	if _, err := os.Stat(filePath); os.IsNotExist(err) {
+		// File does not exist, create it
+		file, err := os.Create(filePath)
+		if err != nil {
+			log.Fatalf("Failed to create file: %v", err)
+		}
+		defer file.Close()
+		log.Printf("File created: %s", filePath)
+	} else {
+		// File exists, open it
+		file, err := os.Open(filePath)
+		if err != nil {
+			log.Fatalf("Failed to open file: %v", err)
+		}
+		defer file.Close()
+		log.Printf("File opened: %s", filePath)
+	}
 
 	b.mu.RLock()
 	defer b.mu.RUnlock()
@@ -380,14 +380,8 @@
 	}
 }
 
-<<<<<<< HEAD
 func (b *Broker) GetList() *LinkedList {
 	return b.peerlist
-=======
-func (b *Broker) DisplayPeers() {
-	for name, store := range b.peers {
-		fmt.Println("Snapshot of " + name + " is in " + store.Name())
-	}
 }
 
 // EnablePeriodicSnapshots configures periodic snapshots for a given store.
@@ -399,5 +393,4 @@
 	interval := time.Duration(intervalSeconds) * time.Second
 	store.StartPeriodicSnapshots(interval)
 	return nil
->>>>>>> 4b58f356
 }