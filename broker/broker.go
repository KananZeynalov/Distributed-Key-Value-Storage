--- conflicted
+++ resolved
@@ -172,7 +172,82 @@
 	return exists
 }
 
-<<<<<<< HEAD
+// StoreExists checks if a store with the given name exists.
+func (b *Broker) ManualSnapshotStore() error {
+	b.mu.RLock()
+	defer b.mu.RUnlock()
+	for name, store := range b.stores {
+		err := store.SaveToDisk()
+		if err != nil {
+			return fmt.Errorf("failed to save snapshot for store %s: %v", name, err)
+		}
+	}
+	return nil
+}
+
+func (b *Broker) GetKey(key string) {
+
+	for _, store := range b.stores {
+		val, err := store.Get(key)
+		if err == nil {
+			fmt.Println("Value:", val)
+			return
+		}
+	}
+	fmt.Println("Key not found in any store")
+}
+
+func (b *Broker) SetKey(key string, value string) {
+	store, err := b.GetLeastLoadedStore()
+	if err != nil {
+		fmt.Println("Error retrieving store:", err)
+		return
+	}
+	store.Set(key, value)
+	if err != nil {
+		fmt.Println("Error setting key:", err)
+		return
+	}
+	b.IncrementLoad(store.Name())
+	fmt.Println("Set operation successful.")
+}
+
+func (b *Broker) DeleteKey(key string) {
+	for _, store := range b.stores {
+		err := store.Delete(key)
+		if err == nil {
+			b.ResetLoad(store.Name())
+			fmt.Println("Delete operation successful.")
+			return
+		}
+	}
+	fmt.Println("Key not found in any store")
+}
+
+func (b *Broker) LoadStoreFromSnapshot(storename string, filename string) {
+	store, err := b.GetStore(storename)
+	if err != nil {
+		fmt.Println("Error retrieving store:", err)
+		return
+	}
+	err = store.LoadFromDisk(filename)
+	if err != nil {
+		fmt.Println("Error loading data from disk:", err)
+	} else {
+		fmt.Println("Data loaded successfully from", filename)
+	}
+}
+
+func (b *Broker) ListAllData() error {
+	b.mu.RLock()
+	defer b.mu.RUnlock()
+	for name, store := range b.stores {
+		fmt.Printf("Store: %s\n", name)
+		store.PrintData()
+	}
+	return nil
+}
+
 // PairKVStores pairs the existing KVStores and stores them in a slice of pairs
 func (b *Broker) PairKVStores() ([]Pair, error) {
 	b.mu.RLock()
@@ -199,80 +274,4 @@
 	}
 
 	return pairs, nil
-=======
-// StoreExists checks if a store with the given name exists.
-func (b *Broker) ManualSnapshotStore() error {
-	b.mu.RLock()
-	defer b.mu.RUnlock()
-	for name, store := range b.stores {
-		err := store.SaveToDisk()
-		if err != nil {
-			return fmt.Errorf("failed to save snapshot for store %s: %v", name, err)
-		}
-	}
-	return nil
-}
-
-func (b *Broker) GetKey(key string) {
-
-	for _, store := range b.stores {
-		val, err := store.Get(key)
-		if err == nil {
-			fmt.Println("Value:", val)
-			return
-		}
-	}
-	fmt.Println("Key not found in any store")
-}
-
-func (b *Broker) SetKey(key string, value string) {
-	store, err := b.GetLeastLoadedStore()
-	if err != nil {
-		fmt.Println("Error retrieving store:", err)
-		return
-	}
-	store.Set(key, value)
-	if err != nil {
-		fmt.Println("Error setting key:", err)
-		return
-	}
-	b.IncrementLoad(store.Name())
-	fmt.Println("Set operation successful.")
-}
-
-func (b *Broker) DeleteKey(key string) {
-	for _, store := range b.stores {
-		err := store.Delete(key)
-		if err == nil {
-			b.ResetLoad(store.Name())
-			fmt.Println("Delete operation successful.")
-			return
-		}
-	}
-	fmt.Println("Key not found in any store")
-}
-
-func (b *Broker) LoadStoreFromSnapshot(storename string, filename string) {
-	store, err := b.GetStore(storename)
-	if err != nil {
-		fmt.Println("Error retrieving store:", err)
-		return
-	}
-	err = store.LoadFromDisk(filename)
-	if err != nil {
-		fmt.Println("Error loading data from disk:", err)
-	} else {
-		fmt.Println("Data loaded successfully from", filename)
-	}
-}
-
-func (b *Broker) ListAllData() error {
-	b.mu.RLock()
-	defer b.mu.RUnlock()
-	for name, store := range b.stores {
-		fmt.Printf("Store: %s\n", name)
-		store.PrintData()
-	}
-	return nil
->>>>>>> 1aa966c4
 }