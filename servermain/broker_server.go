package main

import (
	"encoding/json"
	"fmt"
	"kv/broker"
	"net/http"
	"os"
	"sync"
)

// Wraps a broker to expose it via HTTP.
type BrokerHandler struct {
	broker *broker.Broker
	mu     sync.RWMutex
}

// Creates a new BrokerHandler instance.
func NewBrokerHandler(b *broker.Broker) *BrokerHandler {
	return &BrokerHandler{broker: b}
}

// SetupRoutes sets up HTTP routes for the broker.
func (h *BrokerHandler) SetupRoutes() {
	http.HandleFunc("/set", h.SetHandler)
	http.HandleFunc("/get", h.GetHandler)
	http.HandleFunc("/getall", h.GetAllHandler)
	http.HandleFunc("/stores/list", h.ListStoresHandler)
	// http.HandleFunc("/stores/get", h.GetStoreHandler)
	http.HandleFunc("/delete", h.DeleteHandler)
	http.HandleFunc("/snapshot/enable", h.EnableSnapshotHandler)
	http.HandleFunc("/store/new", h.NewKVHandler)
	http.HandleFunc("/snapshot/manual", h.ManualSnapshotHandler)
	http.HandleFunc("/snapshot/broker", h.SnapshotBrokerHandler)

}

// Get the value of the given key
func (h *BrokerHandler) GetHandler(w http.ResponseWriter, r *http.Request) {
	if r.Method != http.MethodGet {
		http.Error(w, "Only GET is allowed", http.StatusMethodNotAllowed)
		return
	}

	key := r.URL.Query().Get("key")

	h.mu.RLock()
	defer h.mu.RUnlock()
	// Perform the Get operation

	val, err := h.broker.GetKey(key)
	if err != nil {
		http.Error(w, "Failed to get the value: "+key+err.Error(), http.StatusInternalServerError)
		return
	}

	// Respond with success
	w.WriteHeader(http.StatusOK)
	w.Header().Set("Content-Type", "application/json")
	response := map[string]string{
		"message": "Get operation successful",
		"value":   val,
	}
	json.NewEncoder(w).Encode(response)
}

func (h *BrokerHandler) GetAllHandler(w http.ResponseWriter, r *http.Request) {
	if r.Method != http.MethodGet {
		http.Error(w, "Only GET is allowed", http.StatusMethodNotAllowed)
		return
	}

	h.mu.RLock()
	defer h.mu.RUnlock()
	// Perform the Get operation
	data := h.broker.GetAllData()

	// Respond with success
	w.WriteHeader(http.StatusOK)
	w.Header().Set("Content-Type", "application/json")
	// response := map[string]string{data}
	json.NewEncoder(w).Encode(data)

}

// Assign the given key-value pair to the least loaded store
func (h *BrokerHandler) SetHandler(w http.ResponseWriter, r *http.Request) {
	if r.Method != http.MethodPost {
		http.Error(w, "Only POST is allowed", http.StatusMethodNotAllowed)
		return
	}

	var req struct {
		Key   string `json:"key"`
		Value string `json:"value"`
	}

	if err := json.NewDecoder(r.Body).Decode(&req); err != nil {
		http.Error(w, "Invalid request body", http.StatusBadRequest)
		return
	}

	h.mu.RLock()
	defer h.mu.RUnlock()

	if err := h.broker.SetKey(req.Key, req.Value); err != nil {
		http.Error(w, "Failed to set key-value pair: "+err.Error(), http.StatusInternalServerError)
		return
	}

	// Respond with success
	w.WriteHeader(http.StatusOK)
	w.Header().Set("Content-Type", "application/json")
	response := map[string]string{
		"message": "Set operation successful",
	}
	json.NewEncoder(w).Encode(response)

}

// ListStoresHandler lists all the stores in the broker.
func (h *BrokerHandler) ListStoresHandler(w http.ResponseWriter, r *http.Request) {
	if r.Method != http.MethodGet {
		http.Error(w, "Only GET is allowed", http.StatusMethodNotAllowed)
		return
	}

	h.mu.RLock()
	defer h.mu.RUnlock()

	stores := h.broker.ListStores()
	w.Header().Set("Content-Type", "application/json")
	json.NewEncoder(w).Encode(stores)
}

<<<<<<< HEAD
// SetupRoutes sets up HTTP routes for the broker.
func (h *BrokerHandler) SetupRoutes() {
	http.HandleFunc("/set", h.SetHandler)
	http.HandleFunc("/get", h.GetHandler)
	http.HandleFunc("/getall", h.GetAllHandler)
	http.HandleFunc("/stores/list", h.ListStoresHandler)
	// http.HandleFunc("/stores/get", h.GetStoreHandler)
	http.HandleFunc("/delete", h.DeleteHandler)
}
=======

>>>>>>> 4b58f356

type KVStoreConfig struct {
	Name      string `json:"name"`
	IPAddress string `json:"ip_address"`
}

func LoadKVStoresConfig(filePath string) ([]KVStoreConfig, error) {
	file, err := os.Open(filePath)
	if err != nil {
		return nil, err
	}
	defer file.Close()

	var config struct {
		KVStores []KVStoreConfig `json:"kvstores"`
	}

	if err := json.NewDecoder(file).Decode(&config); err != nil {
		return nil, err
	}

	return config.KVStores, nil
}

// DeleteHandler: POST /delete { "key": "..." }
func (h *BrokerHandler) DeleteHandler(w http.ResponseWriter, r *http.Request) {
	if r.Method != http.MethodPost {
		http.Error(w, "Only POST is allowed", http.StatusMethodNotAllowed)
		return
	}

<<<<<<< HEAD
	var req struct {
		Key string `json:"key"`
	}
=======
// EnableSnapshotHandler: POST /snapshot/enable { "storename": "...", "interval": <seconds> }
func (h *BrokerHandler) EnableSnapshotHandler(w http.ResponseWriter, r *http.Request) {
    if r.Method != http.MethodPost {
        http.Error(w, "Only POST is allowed", http.StatusMethodNotAllowed)
        return
    }

    var req struct {
        Storename string `json:"storename"`
        Interval  int    `json:"interval"`
    }

    if err := json.NewDecoder(r.Body).Decode(&req); err != nil {
        http.Error(w, "Invalid request body", http.StatusBadRequest)
        return
    }
    h.mu.Lock()
    err := h.broker.EnablePeriodicSnapshots(req.Storename, req.Interval)
    h.mu.Unlock()

    if err != nil {
        http.Error(w, "Failed to enable periodic snapshots: "+err.Error(), http.StatusNotFound)
        return
    }

    response := map[string]string{
        "message": fmt.Sprintf("Periodic snapshots enabled for store %s with interval %d seconds.", req.Storename, req.Interval),
    }
    jsonResponse(w, response)
}


// NewKVHandler: POST /store/new { "name": "...", "ip_address": "..." }
func (h *BrokerHandler) NewKVHandler(w http.ResponseWriter, r *http.Request) {
	if r.Method != http.MethodPost {
		http.Error(w, "Only POST is allowed", http.StatusMethodNotAllowed)
		return
	}

	var req struct {
		Name      string `json:"name"`
		IPAddress string `json:"ip_address"`
	}

	if err := json.NewDecoder(r.Body).Decode(&req); err != nil {
		http.Error(w, "Invalid request body", http.StatusBadRequest)
		return
	}

	h.mu.Lock()
	err := h.broker.CreateStore(req.Name, req.IPAddress)
	h.mu.Unlock()

	if err != nil {
		http.Error(w, "Failed to create new store: "+err.Error(), http.StatusBadRequest)
		return
	}

	response := map[string]string{
		"message": "New store created: " + req.Name,
	}
	jsonResponse(w, response)
}

// ManualSnapshotHandler: POST /snapshot/manual
func (h *BrokerHandler) ManualSnapshotHandler(w http.ResponseWriter, r *http.Request) {
	if r.Method != http.MethodPost {
		http.Error(w, "Only POST is allowed", http.StatusMethodNotAllowed)
		return
	}

	h.mu.Lock()
	err := h.broker.ManualSnapshotStore()
	h.mu.Unlock()

	if err != nil {
		http.Error(w, "Failed to perform manual snapshot: "+err.Error(), http.StatusInternalServerError)
		return
	}

	response := map[string]string{
		"message": "Manual snapshot successful",
	}
	jsonResponse(w, response)
}






>>>>>>> 4b58f356

	if err := json.NewDecoder(r.Body).Decode(&req); err != nil {
		http.Error(w, "Invalid request body", http.StatusBadRequest)
		return
	}

	h.mu.Lock()
	deleted := h.broker.DeleteKey(req.Key)
	h.mu.Unlock()

	if deleted {
		// Key was successfully deleted
		response := map[string]string{
			"message": "Delete operation successful",
		}
		jsonResponse(w, response)
	} else {
		// Key was not found in any store
		http.Error(w, "Key not found in any store", http.StatusNotFound)
	}
}

func (h *BrokerHandler) NotifyPeersOfEachOther() {

	current := h.broker.GetList().Head
	if h.broker.GetList().Head == nil {
		fmt.Println("List is empty")
		return
	}
	for {
		//peer_ip := current.Next.IpAddress
		// Send http request to the current node, notifying its peer
		current = current.Next
		if current == h.broker.GetList().Head {
			break // Completed a full circle
		}
	}
}

func main() {
	// Initialize the broker
	b := broker.NewBroker()

	// Load KVStore configurations from the JSON file
	configs, err := LoadKVStoresConfig("kvstores_config.json")
	if err != nil {
		panic("Failed to load KVStore configurations: " + err.Error())
	}

	// Initialize and add stores to the broker
	for _, config := range configs {
		if err := b.CreateStore(config.Name, config.IPAddress); err != nil {
			panic("Failed to add store: " + err.Error())
		}
	}

	// Create a new BrokerHandler
	handler := NewBrokerHandler(b)

	// Setup HTTP routes
	handler.SetupRoutes()

	handler.broker.GetList().DisplayForward()

	// Start the HTTP server
	fmt.Println("Starting broker web server on :8080")
	if err := http.ListenAndServe(":8080", nil); err != nil {
		fmt.Println("Error starting server:", err)
	}
}

// SnapshotBrokerHandler: POST /snapshot/broker
func (h *BrokerHandler) SnapshotBrokerHandler(w http.ResponseWriter, r *http.Request) {
	if r.Method != http.MethodPost {
		http.Error(w, "Only POST is allowed", http.StatusMethodNotAllowed)
		return
	}

	h.mu.Lock()
	err := h.broker.SaveSnapshot()
	h.mu.Unlock()

	if err != nil {
		http.Error(w, "Error saving broker snapshot: "+err.Error(), http.StatusInternalServerError)
		return
	}

	response := map[string]string{
		"message": "Broker snapshot saved successfully.",
	}
	jsonResponse(w, response)
}




func jsonResponse(w http.ResponseWriter, data interface{}) {
	w.Header().Set("Content-Type", "application/json")
	json.NewEncoder(w).Encode(data)
}<|MERGE_RESOLUTION|>--- conflicted
+++ resolved
@@ -133,20 +133,6 @@
 	json.NewEncoder(w).Encode(stores)
 }
 
-<<<<<<< HEAD
-// SetupRoutes sets up HTTP routes for the broker.
-func (h *BrokerHandler) SetupRoutes() {
-	http.HandleFunc("/set", h.SetHandler)
-	http.HandleFunc("/get", h.GetHandler)
-	http.HandleFunc("/getall", h.GetAllHandler)
-	http.HandleFunc("/stores/list", h.ListStoresHandler)
-	// http.HandleFunc("/stores/get", h.GetStoreHandler)
-	http.HandleFunc("/delete", h.DeleteHandler)
-}
-=======
-
->>>>>>> 4b58f356
-
 type KVStoreConfig struct {
 	Name      string `json:"name"`
 	IPAddress string `json:"ip_address"`
@@ -177,103 +163,9 @@
 		return
 	}
 
-<<<<<<< HEAD
 	var req struct {
 		Key string `json:"key"`
 	}
-=======
-// EnableSnapshotHandler: POST /snapshot/enable { "storename": "...", "interval": <seconds> }
-func (h *BrokerHandler) EnableSnapshotHandler(w http.ResponseWriter, r *http.Request) {
-    if r.Method != http.MethodPost {
-        http.Error(w, "Only POST is allowed", http.StatusMethodNotAllowed)
-        return
-    }
-
-    var req struct {
-        Storename string `json:"storename"`
-        Interval  int    `json:"interval"`
-    }
-
-    if err := json.NewDecoder(r.Body).Decode(&req); err != nil {
-        http.Error(w, "Invalid request body", http.StatusBadRequest)
-        return
-    }
-    h.mu.Lock()
-    err := h.broker.EnablePeriodicSnapshots(req.Storename, req.Interval)
-    h.mu.Unlock()
-
-    if err != nil {
-        http.Error(w, "Failed to enable periodic snapshots: "+err.Error(), http.StatusNotFound)
-        return
-    }
-
-    response := map[string]string{
-        "message": fmt.Sprintf("Periodic snapshots enabled for store %s with interval %d seconds.", req.Storename, req.Interval),
-    }
-    jsonResponse(w, response)
-}
-
-
-// NewKVHandler: POST /store/new { "name": "...", "ip_address": "..." }
-func (h *BrokerHandler) NewKVHandler(w http.ResponseWriter, r *http.Request) {
-	if r.Method != http.MethodPost {
-		http.Error(w, "Only POST is allowed", http.StatusMethodNotAllowed)
-		return
-	}
-
-	var req struct {
-		Name      string `json:"name"`
-		IPAddress string `json:"ip_address"`
-	}
-
-	if err := json.NewDecoder(r.Body).Decode(&req); err != nil {
-		http.Error(w, "Invalid request body", http.StatusBadRequest)
-		return
-	}
-
-	h.mu.Lock()
-	err := h.broker.CreateStore(req.Name, req.IPAddress)
-	h.mu.Unlock()
-
-	if err != nil {
-		http.Error(w, "Failed to create new store: "+err.Error(), http.StatusBadRequest)
-		return
-	}
-
-	response := map[string]string{
-		"message": "New store created: " + req.Name,
-	}
-	jsonResponse(w, response)
-}
-
-// ManualSnapshotHandler: POST /snapshot/manual
-func (h *BrokerHandler) ManualSnapshotHandler(w http.ResponseWriter, r *http.Request) {
-	if r.Method != http.MethodPost {
-		http.Error(w, "Only POST is allowed", http.StatusMethodNotAllowed)
-		return
-	}
-
-	h.mu.Lock()
-	err := h.broker.ManualSnapshotStore()
-	h.mu.Unlock()
-
-	if err != nil {
-		http.Error(w, "Failed to perform manual snapshot: "+err.Error(), http.StatusInternalServerError)
-		return
-	}
-
-	response := map[string]string{
-		"message": "Manual snapshot successful",
-	}
-	jsonResponse(w, response)
-}
-
-
-
-
-
-
->>>>>>> 4b58f356
 
 	if err := json.NewDecoder(r.Body).Decode(&req); err != nil {
 		http.Error(w, "Invalid request body", http.StatusBadRequest)
@@ -296,6 +188,91 @@
 	}
 }
 
+// EnableSnapshotHandler: POST /snapshot/enable { "storename": "...", "interval": <seconds> }
+func (h *BrokerHandler) EnableSnapshotHandler(w http.ResponseWriter, r *http.Request) {
+	if r.Method != http.MethodPost {
+		http.Error(w, "Only POST is allowed", http.StatusMethodNotAllowed)
+		return
+	}
+
+	var req struct {
+		Storename string `json:"storename"`
+		Interval  int    `json:"interval"`
+	}
+
+	if err := json.NewDecoder(r.Body).Decode(&req); err != nil {
+		http.Error(w, "Invalid request body", http.StatusBadRequest)
+		return
+	}
+	h.mu.Lock()
+	err := h.broker.EnablePeriodicSnapshots(req.Storename, req.Interval)
+	h.mu.Unlock()
+
+	if err != nil {
+		http.Error(w, "Failed to enable periodic snapshots: "+err.Error(), http.StatusNotFound)
+		return
+	}
+
+	response := map[string]string{
+		"message": fmt.Sprintf("Periodic snapshots enabled for store %s with interval %d seconds.", req.Storename, req.Interval),
+	}
+	jsonResponse(w, response)
+}
+
+// NewKVHandler: POST /store/new { "name": "...", "ip_address": "..." }
+func (h *BrokerHandler) NewKVHandler(w http.ResponseWriter, r *http.Request) {
+	if r.Method != http.MethodPost {
+		http.Error(w, "Only POST is allowed", http.StatusMethodNotAllowed)
+		return
+	}
+
+	var req struct {
+		Name      string `json:"name"`
+		IPAddress string `json:"ip_address"`
+	}
+
+	if err := json.NewDecoder(r.Body).Decode(&req); err != nil {
+		http.Error(w, "Invalid request body", http.StatusBadRequest)
+		return
+	}
+
+	h.mu.Lock()
+	err := h.broker.CreateStore(req.Name, req.IPAddress)
+	h.mu.Unlock()
+
+	if err != nil {
+		http.Error(w, "Failed to create new store: "+err.Error(), http.StatusBadRequest)
+		return
+	}
+
+	response := map[string]string{
+		"message": "New store created: " + req.Name,
+	}
+	jsonResponse(w, response)
+}
+
+// ManualSnapshotHandler: POST /snapshot/manual
+func (h *BrokerHandler) ManualSnapshotHandler(w http.ResponseWriter, r *http.Request) {
+	if r.Method != http.MethodPost {
+		http.Error(w, "Only POST is allowed", http.StatusMethodNotAllowed)
+		return
+	}
+
+	h.mu.Lock()
+	err := h.broker.ManualSnapshotStore()
+	h.mu.Unlock()
+
+	if err != nil {
+		http.Error(w, "Failed to perform manual snapshot: "+err.Error(), http.StatusInternalServerError)
+		return
+	}
+
+	response := map[string]string{
+		"message": "Manual snapshot successful",
+	}
+	jsonResponse(w, response)
+}
+
 func (h *BrokerHandler) NotifyPeersOfEachOther() {
 
 	current := h.broker.GetList().Head
@@ -367,9 +344,6 @@
 	jsonResponse(w, response)
 }
 
-
-
-
 func jsonResponse(w http.ResponseWriter, data interface{}) {
 	w.Header().Set("Content-Type", "application/json")
 	json.NewEncoder(w).Encode(data)
